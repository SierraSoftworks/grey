--- conflicted
+++ resolved
@@ -22,26 +22,6 @@
     pub probe_result: Option<grey_api::ProbeHistory>,
 }
 
-<<<<<<< HEAD
-/// Calculate normalized logarithmic weights for UI display (percentages that sum to 100%)
-fn calculate_ui_weights(samples: &[ProbeHistory]) -> Vec<f64> {
-    let log_weights: Vec<f64> = samples
-        .iter()
-        .map(|sample| {
-            sample.state_duration.as_secs().max(1) as f64
-        })
-        .collect();
-
-    let total_log_weight: f64 = log_weights.iter().sum();
-
-    if total_log_weight > 0.0 {
-        log_weights
-            .iter()
-            .map(|w| 100.0 * w / total_log_weight)
-            .collect()
-    } else {
-        vec![100.0 / samples.len() as f64; samples.len()] // Equal weights if no valid durations
-=======
 impl Default for TooltipData {
     fn default() -> Self {
         Self {
@@ -49,7 +29,6 @@
             element_index: 0,
             probe_result: None,
         }
->>>>>>> caeb7d76
     }
 }
 
