--- conflicted
+++ resolved
@@ -58,11 +58,7 @@
             "/api/v1/probes/{probe}/history",
             web::get().to(api::get_history),
         )
-<<<<<<< HEAD
-        .route("/api/v1/notices", web::get().to(api::get_notices::<N>))
-=======
         .route("/api/v1/notices", web::get().to(api::get_notices))
->>>>>>> caeb7d76
         .route("/static/{filename:.*}", web::get().to(serve_static))
 }
 
