use actix_web::{web, HttpResponse, Result};
use grey_api::Probe;
use grey_ui::{App, AppProps};
use yew::ServerRenderer;

use super::{AppState, ASSETS_DIR};

pub async fn index(data: web::Data<AppState>) -> Result<HttpResponse> {
    let config = data.state.get_config();
    let probes = config.probes
        .iter()
        .map(|probe| probe.into())
        .map(|mut probe: Probe| {
<<<<<<< HEAD
            probe.availability = data
                .history
                .get(&probe.name)
                .map(|h| h.availability())
                .unwrap_or(100.0);
=======
            probe.availability = data.state.get_history(&probe.name).map(|h| h.availability()).unwrap_or(100.0);
>>>>>>> caeb7d76
            probe
        })
        .collect::<Vec<grey_api::Probe>>();
    let histories = probes
        .iter()
        .filter_map(|probe| {
            data.state
                .get_history(&probe.name)
                .map(|history| (probe, history))
        })
        .map(|(probe, history)| {
            let history = history
                .get_state_buckets()
                .iter()
                .map(|bucket| bucket.into())
                .collect();
            (probe.name.clone(), history)
        })
        .collect::<std::collections::HashMap<_, Vec<grey_api::ProbeHistory>>>();

    // Read the embedded HTML template
    let html_template = ASSETS_DIR
        .get_file("index.html")
        .ok_or_else(|| {
            actix_web::error::ErrorInternalServerError("HTML template not found in embedded assets")
        })?
        .contents_utf8()
        .ok_or_else(|| {
            actix_web::error::ErrorInternalServerError("HTML template is not valid UTF-8")
        })?;

    // Render the ServerApp component for SSR
    let title = config.ui.title.clone();
    let app_props = AppProps {
        config: (&config.ui).into(),
        notices: config.ui.notices.clone(),
        probes,
        histories,
    };
    let renderer = ServerRenderer::<App>::with_props(move || app_props).hydratable(true);
    let ssr_content = renderer.render().await;

    let (index_html_before, index_html_after) = html_template.split_once("<body>").unwrap();
    let mut index_html_before =
        index_html_before.replace("<title></title>", &format!("<title>{}</title>", title));
    index_html_before.push_str("<body>");

    Ok(HttpResponse::Ok().content_type("text/html").body(format!(
        "{index_html_before}{ssr_content}{index_html_after}"
    )))
}<|MERGE_RESOLUTION|>--- conflicted
+++ resolved
@@ -11,15 +11,7 @@
         .iter()
         .map(|probe| probe.into())
         .map(|mut probe: Probe| {
-<<<<<<< HEAD
-            probe.availability = data
-                .history
-                .get(&probe.name)
-                .map(|h| h.availability())
-                .unwrap_or(100.0);
-=======
             probe.availability = data.state.get_history(&probe.name).map(|h| h.availability()).unwrap_or(100.0);
->>>>>>> caeb7d76
             probe
         })
         .collect::<Vec<grey_api::Probe>>();
