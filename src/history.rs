--- conflicted
+++ resolved
@@ -9,126 +9,7 @@
 use tokio::time::Instant;
 
 use crate::result::{ProbeResult, ValidationResult};
-<<<<<<< HEAD
-
-#[derive(Clone)]
-pub struct HistoryProvider<const N: usize = 10> {
-    probe_histories: Arc<RwLock<HashMap<String, Arc<ProbeHistory<N>>>>>,
-}
-
-impl<const N: usize> HistoryProvider<N> {
-    /// Create a new history provider
-    pub fn new() -> Self {
-        Self {
-            probe_histories: Arc::new(RwLock::new(HashMap::new())),
-        }
-    }
-
-    pub fn get<K: ToString>(&self, probe: K) -> Option<Arc<ProbeHistory<N>>> {
-        self.probe_histories
-            .read()
-            .unwrap()
-            .get(&probe.to_string())
-            .cloned()
-    }
-
-    pub fn init<K: ToString>(&self, probe: K, history: Arc<ProbeHistory<N>>) {
-        self.probe_histories
-            .write()
-            .unwrap()
-            .entry(probe.to_string())
-            .or_insert(history);
-    }
-}
-
-/// Represents a state that the probe can be in
-#[derive(Debug, Clone, PartialEq, Eq, Serialize, Deserialize)]
-pub struct ProbeState {
-    pub pass: bool,
-    pub message: String,
-    pub validations: HashMap<String, ValidationResult>,
-}
-
-impl ProbeState {
-    /// Create a probe state from a probe result
-    pub fn from_result(result: &ProbeResult) -> Self {
-        Self {
-            pass: result.pass,
-            message: result.message.clone(),
-            validations: result.validations.clone(),
-        }
-    }
-}
-
-/// Represents an aggregated state bucket with timing and success information
-#[derive(Debug, Clone, Serialize, Deserialize)]
-pub struct StateBucket {
-    /// The state this bucket represents
-    pub state: ProbeState,
-    /// When this state period started
-    pub start_time: DateTime<Utc>,
-    /// When this state period ended (None if it's the current state)
-    pub end_time: Option<DateTime<Utc>>,
-    /// Total number of attempts in this state
-    pub total_attempts: u64,
-    /// Total duration of all samples in this state
-    #[serde(with = "crate::serializers::chrono_duration_humantime")]
-    pub total_latency: Duration,
-    /// Number of successful samples in this state bucket
-    pub successful_samples: u64,
-    /// Total number of samples in this state bucket
-    pub total_samples: u64,
-}
-
-impl StateBucket {
-    /// Create a new state bucket from the first sample
-    pub fn new(result: &ProbeResult) -> Self {
-        Self {
-            state: ProbeState::from_result(result),
-            start_time: result.start_time,
-            end_time: None,
-            total_attempts: result.attempts as u64,
-            total_latency: result.duration,
-            successful_samples: if result.pass { 1 } else { 0 },
-            total_samples: 1,
-        }
-    }
-
-    /// Add a sample to this state bucket
-    pub fn add_sample(&mut self, result: &ProbeResult) {
-        self.total_latency += result.duration;
-        self.total_samples += 1;
-        self.total_attempts += result.attempts as u64;
-        if result.pass {
-            self.successful_samples += 1;
-        }
-    }
-
-    /// Finalize this state bucket when transitioning to a new state
-    pub fn finalize(&mut self, end_time: DateTime<Utc>) {
-        self.end_time = Some(end_time);
-    }
-
-    /// Get the duration of this state period
-    pub fn duration(&self) -> Duration {
-        match self.end_time {
-            Some(end) => end - self.start_time,
-            _ => Utc::now() - self.start_time,
-        }
-    }
-
-    /// Get the availability percentage for this state bucket
-    pub fn availability(&self) -> f64 {
-        if self.total_samples == 0 {
-            100.0
-        } else {
-            100.0 * self.successful_samples as f64 / self.total_samples as f64
-        }
-    }
-}
-=======
 use crate::utils::Elide;
->>>>>>> caeb7d76
 
 /// A history manager that tracks probe results using state-based aggregation
 #[derive(Debug)]
@@ -161,16 +42,6 @@
 
 impl Default for History {
     fn default() -> Self {
-<<<<<<< HEAD
-        Self::new()
-    }
-}
-
-impl<const MAX_STATES: usize> ProbeHistory<MAX_STATES> {
-    /// Creates a new probe history with default settings (1 hour max state age)
-    pub fn new() -> Self {
-=======
->>>>>>> caeb7d76
         Self {
             sample_count_total: AtomicU64::new(0),
             sample_count_healthy: AtomicU64::new(0),
@@ -699,11 +570,7 @@
 
     #[test]
     fn test_max_state_age_configuration() {
-<<<<<<< HEAD
-        let history = ProbeHistory::<10>::new().with_max_state_age(Duration::minutes(15));
-=======
         let history = History::default().with_max_state_age(Duration::minutes(15));
->>>>>>> caeb7d76
         assert_eq!(history.max_state_age(), Duration::minutes(15));
 
         let default_history = History::default();
@@ -718,66 +585,38 @@
         let test_timestamp = Utc.with_ymd_and_hms(2023, 6, 15, 14, 37, 23).unwrap();
 
         // Test 1 hour (3600s) alignment - should align to hour boundaries
-<<<<<<< HEAD
-        let history_1h = ProbeHistory::<10>::new().with_max_state_age(Duration::hours(1));
-=======
         let history_1h = History::default().with_max_state_age(Duration::hours(1));
->>>>>>> caeb7d76
         let aligned_1h = history_1h.align_start_time(test_timestamp);
         let expected_1h = Utc.with_ymd_and_hms(2023, 6, 15, 14, 0, 0).unwrap();
         assert_eq!(aligned_1h, expected_1h);
 
         // Test 20 minutes (1200s) alignment - should align to 20-minute boundaries
-<<<<<<< HEAD
-        let history_20m = ProbeHistory::<10>::new().with_max_state_age(Duration::minutes(20));
-=======
         let history_20m = History::default().with_max_state_age(Duration::minutes(20));
->>>>>>> caeb7d76
-        let aligned_20m = history_20m.align_start_time(test_timestamp);
-        // 2:37:23 should align to 2:20:00 (the 20-minute boundary before it)
         let expected_20m = Utc.with_ymd_and_hms(2023, 6, 15, 14, 20, 0).unwrap();
-        assert_eq!(aligned_20m, expected_20m);
 
         // Test 15 minutes (900s) alignment - should align to 15-minute boundaries
-<<<<<<< HEAD
-        let history_15m = ProbeHistory::<10>::new().with_max_state_age(Duration::minutes(15));
-=======
         let history_15m = History::default().with_max_state_age(Duration::minutes(15));
->>>>>>> caeb7d76
         let aligned_15m = history_15m.align_start_time(test_timestamp);
         // 2:37:23 should align to 2:30:00 (the 15-minute boundary before it)
         let expected_15m = Utc.with_ymd_and_hms(2023, 6, 15, 14, 30, 0).unwrap();
         assert_eq!(aligned_15m, expected_15m);
 
         // Test 6 hours (21600s) alignment
-<<<<<<< HEAD
-        let history_6h = ProbeHistory::<10>::new().with_max_state_age(Duration::hours(6));
-=======
         let history_6h = History::default().with_max_state_age(Duration::hours(6));
->>>>>>> caeb7d76
         let aligned_6h = history_6h.align_start_time(test_timestamp);
         // 2:37:23 PM should align to 12:00:00 PM (the 6-hour boundary before it)
         let expected_6h = Utc.with_ymd_and_hms(2023, 6, 15, 12, 0, 0).unwrap();
         assert_eq!(aligned_6h, expected_6h);
 
         // Test 1 day (86400s) alignment
-<<<<<<< HEAD
-        let history_1d = ProbeHistory::<10>::new().with_max_state_age(Duration::days(1));
-=======
         let history_1d = History::default().with_max_state_age(Duration::days(1));
->>>>>>> caeb7d76
         let aligned_1d = history_1d.align_start_time(test_timestamp);
         // Should align to start of day (midnight)
         let expected_1d = Utc.with_ymd_and_hms(2023, 6, 15, 0, 0, 0).unwrap();
         assert_eq!(aligned_1d, expected_1d);
 
         // Test sub-second duration (no alignment)
-<<<<<<< HEAD
-        let history_500ms =
-            ProbeHistory::<10>::new().with_max_state_age(Duration::milliseconds(500));
-=======
         let history_500ms = History::default().with_max_state_age(Duration::milliseconds(500));
->>>>>>> caeb7d76
         let aligned_500ms = history_500ms.align_start_time(test_timestamp);
         assert_eq!(aligned_500ms, test_timestamp); // Should be unchanged
     }
@@ -791,41 +630,25 @@
         // Test custom durations to verify the generic algorithm
 
         // 2-hour duration (7200s) should align to 2-hour boundaries from Unix epoch
-<<<<<<< HEAD
-        let history_2h = ProbeHistory::<10>::new().with_max_state_age(Duration::hours(2));
-=======
         let history_2h = History::default().with_max_state_age(Duration::hours(2));
->>>>>>> caeb7d76
         let aligned_2h = history_2h.align_start_time(test_timestamp);
         let expected_2h = Utc.with_ymd_and_hms(2023, 6, 15, 14, 0, 0).unwrap(); // 14:00 (2-hour boundary from epoch)
         assert_eq!(aligned_2h, expected_2h);
 
         // 3-hour duration (10800s) should align to 3-hour boundaries from Unix epoch
-<<<<<<< HEAD
-        let history_3h = ProbeHistory::<10>::new().with_max_state_age(Duration::hours(3));
-=======
         let history_3h = History::default().with_max_state_age(Duration::hours(3));
->>>>>>> caeb7d76
         let aligned_3h = history_3h.align_start_time(test_timestamp);
         let expected_3h = Utc.with_ymd_and_hms(2023, 6, 15, 12, 0, 0).unwrap(); // 12:00 (3-hour boundary from epoch)
         assert_eq!(aligned_3h, expected_3h);
 
         // 10-minute duration (600s) should align to 10-minute boundaries from Unix epoch
-<<<<<<< HEAD
-        let history_10m = ProbeHistory::<10>::new().with_max_state_age(Duration::minutes(10));
-=======
         let history_10m = History::default().with_max_state_age(Duration::minutes(10));
->>>>>>> caeb7d76
         let aligned_10m = history_10m.align_start_time(test_timestamp);
         let expected_10m = Utc.with_ymd_and_hms(2023, 6, 15, 14, 30, 0).unwrap(); // 30 minutes (10-min boundary from epoch)
         assert_eq!(aligned_10m, expected_10m);
 
         // 45-minute duration (2700s) should align to 45-minute boundaries from Unix epoch
-<<<<<<< HEAD
-        let history_45m = ProbeHistory::<10>::new().with_max_state_age(Duration::minutes(45));
-=======
         let history_45m = History::default().with_max_state_age(Duration::minutes(45));
->>>>>>> caeb7d76
         let aligned_45m = history_45m.align_start_time(test_timestamp);
         let expected_45m = Utc.with_ymd_and_hms(2023, 6, 15, 14, 15, 0).unwrap(); // 15 minutes (45-min boundary from epoch)
         assert_eq!(aligned_45m, expected_45m);
@@ -835,11 +658,7 @@
     fn test_state_age_finalization() {
         use chrono::TimeZone;
 
-<<<<<<< HEAD
-        let history = ProbeHistory::<10>::new().with_max_state_age(Duration::minutes(15));
-=======
         let history = History::default().with_max_state_age(Duration::minutes(15));
->>>>>>> caeb7d76
 
         let base_time = Utc.with_ymd_and_hms(2023, 1, 1, 10, 0, 0).unwrap();
 
@@ -877,14 +696,6 @@
         let temp_dir = TempDir::new().unwrap();
         let temp_path = temp_dir.path().join("snapshot.json");
 
-<<<<<<< HEAD
-        // Create history with some data
-        let history = ProbeHistory::<10>::new()
-            .with_snapshot_file(&temp_path)
-            .unwrap();
-
-        // Add some sample data
-=======
         // Create history with some data and a short max_state_age to create separate buckets
         let history = History::default()
             .with_max_state_age(Duration::seconds(1))
@@ -894,7 +705,6 @@
         let base_time = Utc.with_ymd_and_hms(2023, 1, 1, 10, 0, 0).unwrap();
 
         // Add some sample data in different time buckets
->>>>>>> caeb7d76
         let mut result1 = ProbeResult::new();
         result1.pass = true;
         result1.message = "Test message 1".to_string();
@@ -920,11 +730,7 @@
         assert!(snapshot_content.contains("Test message"));
 
         // Create a new history from the snapshot
-<<<<<<< HEAD
-        let restored_history = ProbeHistory::<10>::new()
-=======
         let restored_history = History::default()
->>>>>>> caeb7d76
             .with_snapshot_file(&temp_path)
             .unwrap();
 
@@ -960,11 +766,7 @@
         let non_existent_path = temp_dir.path().join("non_existent.json");
 
         // Should create new history without error when file doesn't exist
-<<<<<<< HEAD
-        let history = ProbeHistory::<10>::new()
-=======
         let history = History::default()
->>>>>>> caeb7d76
             .with_snapshot_file(&non_existent_path)
             .unwrap();
 
@@ -976,11 +778,7 @@
 
     #[test]
     fn test_default_constructor_no_snapshots() {
-<<<<<<< HEAD
-        let history: ProbeHistory<10> = ProbeHistory::default();
-=======
         let history = History::default();
->>>>>>> caeb7d76
 
         // Add some data
         let mut result = ProbeResult::new();
