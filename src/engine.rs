use std::collections::HashMap;
use std::sync::RwLock;
use std::sync::{atomic::AtomicBool, Arc};

use tracing_batteries::prelude::opentelemetry::trace::SpanKind as OpenTelemetrySpanKind;
use tracing_batteries::prelude::*;

use crate::state::State;
use crate::probe_runner::ProbeRunner;
use crate::Probe;

pub struct Engine {
    state: State,
    probes: Arc<RwLock<HashMap<String, Arc<ProbeRunner>>>>,
}

impl Engine {
    pub fn new(state: State) -> Self {
        let probes: HashMap<String, Arc<ProbeRunner>> = state
            .get_config()
            .probes
            .iter()
<<<<<<< HEAD
            .map(|probe| (probe.name.clone(), Self::build_probe_runner(&config, probe)))
=======
            .map(|probe| {
                (
                    probe.name.clone(),
                    Self::build_probe_runner(&state, probe),
                )
            })
>>>>>>> caeb7d76
            .collect();

        Self {
            state,
            probes: Arc::new(RwLock::new(probes)),
        }
    }

    #[tracing::instrument(name = "engine", skip(self), fields(otel.kind=?OpenTelemetrySpanKind::Internal), err(Debug))]
    pub async fn run(&self, cancel: &AtomicBool) -> Result<(), Box<dyn std::error::Error>> {
        // Ensure that the state directory is created (if specified)
        if let Some(state_dir) = &self.state.get_config().state_directory {
            std::fs::create_dir_all(state_dir)?;
        }

        // Start config reload watcher
        self.start_config_reloader();

        // Start probe runners
        for probe in self.probes.read().unwrap().values().cloned() {
            self.start_probe_runner(probe);
        }

        if self.state.get_config().ui.enabled {
            eprintln!(
                "Starting web UI on http://{}",
                self.state.get_config().ui.listen.as_str()
            );

            crate::ui::start_server(self.state.clone()).await?;
        } else {
            while !cancel.load(std::sync::atomic::Ordering::Relaxed) {
                tokio::time::sleep(tokio::time::Duration::from_millis(50)).await;
            }
        }

        self.stop_all_probe_runners();

        Ok(())
    }

    fn build_probe_runner(state: &State, probe: &Probe) -> Arc<ProbeRunner> {
        let runner = if let Some(state_dir) = &state.get_config().state_directory {
            // If a state directory is configured, use it
            match ProbeRunner::with_snapshot_history(
                probe.clone(),
                state_dir.join(format!("{}.dat", probe.name)),
            ) {
                Ok(runner) => Arc::new(runner),
                Err(e) => {
                    warn!("Failed to create probe runner with snapshot history for '{}': {}. Using default state (no history).", probe.name, e);
                    Arc::new(ProbeRunner::new(probe.clone()))
                }
            }
        } else {
            Arc::new(ProbeRunner::new(probe.clone()))
        };

        state.with_default_history(probe.name.clone(), runner.history());

        runner
    }

    fn start_probe_runner(&self, probe: Arc<ProbeRunner>) {
        tokio::spawn(async move {
            if let Err(e) = probe.schedule().await {
                error!(name: "engine.probe", { probe.name=%probe.name(), action = "schedule", exception = e }, "Failed to schedule probe {}: {}", probe.name(), e);
            }
        });
    }

    fn stop_all_probe_runners(&self) {
        for probe in self.probes.read().unwrap().values() {
            probe.cancel();
        }
    }

    fn start_config_reloader(&self) {
        let state = self.state.clone();
        let probes = self.probes.clone();
        tokio::spawn(async move {
            let mut current_probes = state.get_config().probes.clone();
            loop {
                tokio::time::sleep(tokio::time::Duration::from_secs(10)).await;
                if let Err(err) = state.reload().await {
                    error!("Failed to reload config: {}", err);
                }

                let new_probes = state.get_config().probes.clone();
                if new_probes != current_probes {
                    let old_probes: HashMap<&str, &Probe> = current_probes
                        .iter()
                        .map(|p| (p.name.as_str(), p))
                        .collect();
                    let new_probes: HashMap<&str, &Probe> =
                        new_probes.iter().map(|p| (p.name.as_str(), p)).collect();

                    for (name, old_probe) in old_probes.iter() {
                        if let Some(new_probe) = new_probes.get(name) {
                            if old_probe != new_probe {
                                // Probe configuration has changed
                                info!(name: "config.reload.probe", { probe.name=name, action = "update" }, "Reloaded configuration for probe {}", name);
                                if let Some(p) = probes.read().unwrap().get(*name) {
                                    p.update((*new_probe).clone())
                                }
                            }
                        } else {
                            // Probe has been removed
                            info!(name: "config.reload.probe", { probe.name=name, action = "remove" }, "Removed configuration for probe {}", name);
                            if let Some(p) = probes.read().unwrap().get(*name) {
                                p.cancel()
                            }
                        }
                    }

                    for (name, new_probe) in new_probes {
                        if !old_probes.contains_key(name) {
                            // New probe has been added
                            let name = name.to_string();
                            info!(name: "config.reload.probe", { probe.name=name, action = "add" }, "Added configuration for probe {}", name);
                            let probe = Self::build_probe_runner(&state, new_probe);

                            state.with_default_history(probe.name(), probe.history());

                            probes
                                .write()
                                .unwrap()
                                .insert(name.to_string(), probe.clone());

                            tokio::spawn(async move {
                                if let Err(e) = probe.schedule().await {
                                    error!(name: "config.reload.probe", { probe.name=name, action = "schedule", exception = e }, "Failed to schedule probe {}: {}", name, e);
                                }
                            });
                        }
                    }
                }

                current_probes = new_probes;
            }
        });
    }
}<|MERGE_RESOLUTION|>--- conflicted
+++ resolved
@@ -20,16 +20,12 @@
             .get_config()
             .probes
             .iter()
-<<<<<<< HEAD
-            .map(|probe| (probe.name.clone(), Self::build_probe_runner(&config, probe)))
-=======
             .map(|probe| {
                 (
                     probe.name.clone(),
                     Self::build_probe_runner(&state, probe),
                 )
             })
->>>>>>> caeb7d76
             .collect();
 
         Self {
